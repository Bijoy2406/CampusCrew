--- conflicted
+++ resolved
@@ -1,14 +1,7 @@
 import React, { useState, useEffect } from "react";
 import Header from "../Components/Header";
 import Footer from "../Components/Footer";
-<<<<<<< HEAD
-import { toast, ToastContainer } from 'react-toastify';
-import { showSuccessToast, showErrorToast, showWarningToast, showInfoToast } from '../utils/toastUtils';
-import { apiService } from '../utils/apiService';
-import { useAuth } from '../contexts/AuthContext';
-import { useNavigate } from 'react-router-dom';
-import 'react-toastify/dist/ReactToastify.css';
-=======
+
 import { toast, ToastContainer } from "react-toastify";
 import {
   showSuccessToast,
@@ -19,7 +12,7 @@
 import { apiService } from "../utils/apiService";
 import { useAuth } from "../contexts/AuthContext";
 import "react-toastify/dist/ReactToastify.css";
->>>>>>> bebb9185
+
 import "../CSS/createEvent.css"; // Only your custom CSS
 
 function CreateEvent() {
@@ -152,19 +145,7 @@
 
       // Create FormData for multipart/form-data
       const formData = new FormData();
-<<<<<<< HEAD
-      formData.append('title', event.title);
-      formData.append('description', event.description);
-      formData.append('date', event.date);
-      formData.append('location', event.location);
-      formData.append('organizer', event.organizer);
-      formData.append('prize_money', event.prize_money);
-      formData.append('event_type', event.event_type);
-      formData.append('registration_deadline', event.registration_deadline);
-      formData.append('registration_fee', event.registration_fee);
-  // createdBy is set on the server using the authenticated token
-      
-=======
+
       formData.append("title", event.title);
       formData.append("description", event.description);
       formData.append("date", event.date);
@@ -178,7 +159,7 @@
       formData.append("category", event.category);
       formData.append("tags", tagsArray);
 
->>>>>>> bebb9185
+
       if (event.event_image) {
         formData.append("image", event.event_image);
       }
