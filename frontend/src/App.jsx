--- conflicted
+++ resolved
@@ -15,11 +15,11 @@
 import Failure from "./Pages/Failure.jsx";
 import Forbidden from './Pages/Forbidden.jsx';
 import NotFound from './Pages/NotFound.jsx';
-<<<<<<< HEAD
+
 import ChatBot from "./Components/ChatBot.jsx";
-=======
+
 import Dashboard from './Pages/Dashboard.jsx';
->>>>>>> 634f3de4
+
 
 
 function App() {
