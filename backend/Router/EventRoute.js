--- conflicted
+++ resolved
@@ -8,7 +8,7 @@
 const multer = require('multer')
 const cloudinary = require('../utils/cloudinary')
 
-<<<<<<< HEAD
+
 // Middleware: verify JWT
 const verifyToken = (req, res, next) => {
     const token = req.headers['authorization']?.split(' ')[1];
@@ -40,12 +40,8 @@
     upload.single('image')(req,res,function(err){
         if(err instanceof multer.MulterError && err.code==='LIMIT_FILE_SIZE') return res.status(413).json({success:false,message:'Image must be 3MB or smaller'});
         if(err) return res.status(400).json({success:false,message:err.message});
-=======
-router.post('/events', (req, res, next) => {
-    upload.single('image')(req, res, function (err) {
-        if (err instanceof multer.MulterError && err.code === 'LIMIT_FILE_SIZE') return res.status(413).json({ success: false, message: 'Image must be 3MB or smaller' });
-        if (err) return res.status(400).json({ success: false, message: err.message });
->>>>>>> bebb9185
+
+
         next();
     })
 }, async (req, res) => {
@@ -90,20 +86,13 @@
     }
 })
 
-<<<<<<< HEAD
+
 // Update Event (Admin only for now) - could be extended to creator-only
 router.put('/events/:id', verifyToken, requireAdmin, (req,res,next)=>{
     upload.single('image')(req,res,function(err){
         if(err instanceof multer.MulterError && err.code==='LIMIT_FILE_SIZE') return res.status(413).json({success:false,message:'Image must be 3MB or smaller'});
         if(err) return res.status(400).json({success:false,message:err.message});
-=======
-router.put('/events/:id', (req, res, next) => {
-    upload.single('image')(req, res, function (err) {
-        if (err instanceof multer.MulterError && err.code === 'LIMIT_FILE_SIZE') {
-            return res.status(413).json({ success: false, message: 'Image must be 3MB or smaller' });
-        }
-        if (err) return res.status(400).json({ success: false, message: err.message });
->>>>>>> bebb9185
+
         next();
     });
 }, async (req, res) => {
@@ -122,12 +111,7 @@
         if (!oldEvent) {
             return res.status(404).json({ success: false, message: 'Event not found' });
         }
-<<<<<<< HEAD
-        // Apply updates
-        const fields = ['title','description','date','location','organizer','registration_deadline','registration_fee','prize_money','event_type'];
-        fields.forEach(f => { if (eventBody[f] !== undefined) oldEvent[f] = eventBody[f]; });
-        if (eventBody.event_image) oldEvent.event_image = eventBody.event_image;
-=======
+
 
         // Update fields dynamically
         oldEvent.title = eventBody.title || oldEvent.title;
@@ -143,7 +127,7 @@
         // ✅ Add this for tags
         if (eventBody.tags) oldEvent.tags = eventBody.tags;
 
->>>>>>> bebb9185
+
         const updatedEvent = await oldEvent.save();
         res.status(200).json({ success: true, event: updatedEvent });
     } catch (error) {
